﻿using System;
using System.Numerics;
using System.Runtime.InteropServices;

namespace OpenEphys.Onix
{
<<<<<<< HEAD
    public class Bno055DataFrame : DataFrame
=======
    /// <summary>
    /// A class that contains 3D orientation data produced by a Bosch BNO055 9-axis inertial measurement unit (IMU).
    /// </summary>
    public class Bno055DataFrame
>>>>>>> 4bfe9c05
    {
        /// <summary>
        /// Initializes a new instance of the <see cref="Bno055DataFrame"/> class.
        /// </summary>
        /// <param name="frame">An ONI data frame containing BNO055 data.</param>
        public unsafe Bno055DataFrame(oni.Frame frame)
            : this(frame.Clock, (Bno055Payload*)frame.Data.ToPointer())
        {
        }

        internal unsafe Bno055DataFrame(ulong clock, Bno055Payload* payload)
            : this(clock, &payload->Data)
        {
            HubClock = payload->HubClock;
        }

        internal unsafe Bno055DataFrame(ulong clock, Bno055DataPayload* payload)
            : base(clock)
        {
            EulerAngle = new Vector3(
                x: Bno055.EulerAngleScale * payload->EulerAngle[0],
                y: Bno055.EulerAngleScale * payload->EulerAngle[1],
                z: Bno055.EulerAngleScale * payload->EulerAngle[2]);
            Quaternion = new Quaternion(
                w: Bno055.QuaternionScale * payload->Quaternion[0],
                x: Bno055.QuaternionScale * payload->Quaternion[1],
                y: Bno055.QuaternionScale * payload->Quaternion[2],
                z: Bno055.QuaternionScale * payload->Quaternion[3]);
            Acceleration = new Vector3(
                x: Bno055.AccelerationScale * payload->Acceleration[0],
                y: Bno055.AccelerationScale * payload->Acceleration[1],
                z: Bno055.AccelerationScale * payload->Acceleration[2]);
            Gravity = new Vector3(
                x: Bno055.AccelerationScale * payload->Gravity[0],
                y: Bno055.AccelerationScale * payload->Gravity[1],
                z: Bno055.AccelerationScale * payload->Gravity[2]);
            Temperature = payload->Temperature;
            Calibration = payload->Calibration;
        }

<<<<<<< HEAD
=======
        /// <inheritdoc cref="ManagedFrame{T}.FrameClock"/>
        public ulong Clock { get; }

        /// <summary>
        /// Gets the local, potentially asynchronous, clock count.
        /// </summary>
        public ulong HubClock { get; }

        /// <summary>
        /// Gets the 3D orientation in Euler angle format with units of degrees.
        /// </summary>
        /// <remark>
        /// The Tait-Bryan formalism is used:
        /// <list type="bullet">
        /// <item><description>Yaw: 0 to 360 degrees.</description></item>
        /// <item><description>Roll: -180 to 180 degrees</description></item>
        /// <item><description>Pitch: -90 to 90 degrees</description></item>
        /// </list>
        /// </remark>
>>>>>>> 4bfe9c05
        public Vector3 EulerAngle { get; }

        /// <summary>
        /// Gets the 3D orientation represented as a Quaternion.
        /// </summary>
        public Quaternion Quaternion { get; }

        /// <summary>
        /// Gets the linear acceleration vector in units of m / s^2.
        /// </summary>
        public Vector3 Acceleration { get; }

        /// <summary>
        /// Gets the gravity acceleration vector in units of m / s^2.
        /// </summary>
        public Vector3 Gravity { get; }

        /// <summary>
        /// Gets the chip temperature in Celsius.
        /// </summary>
        public int Temperature { get; }

        /// <summary>
        /// Gets MEMS subsystem and sensor fusion calibration status.
        /// </summary>
        public Bno055CalibrationFlags Calibration { get; }
    }

    [StructLayout(LayoutKind.Sequential, Pack = 1)]
    unsafe struct Bno055Payload
    {
        public ulong HubClock;
        public Bno055DataPayload Data;
    }

    [StructLayout(LayoutKind.Sequential, Pack = 1)]
    unsafe struct Bno055DataPayload
    {
        public fixed short EulerAngle[3];
        public fixed short Quaternion[4];
        public fixed short Acceleration[3];
        public fixed short Gravity[3];
        public byte Temperature;
        public Bno055CalibrationFlags Calibration;
    }

    /// <summary>
    /// Specifies the MEMS subsystem and sensor fusion calibration status.
    /// </summary>
    [Flags]
    public enum Bno055CalibrationFlags : byte
    {
        /// <summary>
        /// Specifies that no sub-system is calibrated.
        /// </summary>
        None = 0,
        /// <summary>
        /// Specifies all three sub-systems (gyroscope, accelerometer, and magnetometer) along with sensor fusion are calibrated.
        /// </summary>
        System = 0x3,
        /// <summary>
        /// Specifies that the gyroscope is calibrated.
        /// </summary>
        Gyroscope = 0xC,
        /// <summary>
        /// Specifies that the accelerometer is calibrated.
        /// </summary>
        Accelerometer = 0x30,
        /// <summary>
        /// Specifies that the magnetometer is calibrated.
        /// </summary>
        Magnetometer = 0xC0
    }
}<|MERGE_RESOLUTION|>--- conflicted
+++ resolved
@@ -4,14 +4,10 @@
 
 namespace OpenEphys.Onix
 {
-<<<<<<< HEAD
-    public class Bno055DataFrame : DataFrame
-=======
     /// <summary>
     /// A class that contains 3D orientation data produced by a Bosch BNO055 9-axis inertial measurement unit (IMU).
     /// </summary>
-    public class Bno055DataFrame
->>>>>>> 4bfe9c05
+    public class Bno055DataFrame : DataFrame
     {
         /// <summary>
         /// Initializes a new instance of the <see cref="Bno055DataFrame"/> class.
@@ -52,16 +48,6 @@
             Calibration = payload->Calibration;
         }
 
-<<<<<<< HEAD
-=======
-        /// <inheritdoc cref="ManagedFrame{T}.FrameClock"/>
-        public ulong Clock { get; }
-
-        /// <summary>
-        /// Gets the local, potentially asynchronous, clock count.
-        /// </summary>
-        public ulong HubClock { get; }
-
         /// <summary>
         /// Gets the 3D orientation in Euler angle format with units of degrees.
         /// </summary>
@@ -73,7 +59,6 @@
         /// <item><description>Pitch: -90 to 90 degrees</description></item>
         /// </list>
         /// </remark>
->>>>>>> 4bfe9c05
         public Vector3 EulerAngle { get; }
 
         /// <summary>
