--- conflicted
+++ resolved
@@ -3,16 +3,10 @@
 
 namespace OpenEphys.Onix
 {
-<<<<<<< HEAD
-    public class NeuropixelsV2eBetaDataFrame : BufferedDataFrame
-    {
-        public NeuropixelsV2eBetaDataFrame(ulong[] clock, ulong[] hubClock, Mat amplifierData, int[] frameCounter)
-            : base(clock, hubClock)
-=======
     /// <summary>
     /// Buffered data from a NeuropixelsV2e device.
     /// </summary>
-    public class NeuropixelsV2eBetaDataFrame
+    public class NeuropixelsV2eBetaDataFrame : BufferedDataFrame
     {
         /// <summary>
         /// Initializes a new instance of the <see cref="NeuropixelsV2eDataFrame"/> class.
@@ -21,27 +15,16 @@
         /// <param name="hubClock">An array of hub clock counter values.</param>
         /// <param name="amplifierData">An array of multi-channel amplifier data.</param>
         /// <param name="frameCount">An array of frame count values.</param>
-        public NeuropixelsV2eBetaDataFrame(ulong[] clock, ulong[] hubClock, Mat amplifierData, int[] frameCount)
->>>>>>> 181bf0f2
+        public NeuropixelsV2eBetaDataFrame(ulong[] clock, ulong[] hubClock, Mat amplifierData, int[] frameCounter)
+            : base(clock, hubClock)
         {
             AmplifierData = amplifierData;
             FrameCount = frameCount;
         }
 
-<<<<<<< HEAD
-=======
-        /// <inheritdoc cref="ManagedFrame{T}.FrameClock"/>
-        public ulong[] Clock { get; }
-
-        /// <summary>
-        /// Gets the possibly asynchronous local clock counter array.
-        /// </summary>
-        public ulong[] HubClock { get; }
-
         /// <summary>
         /// Gets the amplifier data array.
         /// </summary>
->>>>>>> 181bf0f2
         public Mat AmplifierData { get; }
 
         /// <summary>
