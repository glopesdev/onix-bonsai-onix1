﻿using System.Runtime.InteropServices;
using OpenCV.Net;

namespace OpenEphys.Onix
{
<<<<<<< HEAD
    public class NeuropixelsV1eDataFrame : BufferedDataFrame
=======
    /// <summary>
    /// Buffered data from a NeuropixelsV1e device.
    /// </summary>
    public class NeuropixelsV1eDataFrame
>>>>>>> 181bf0f2
    {
        /// <summary>
        /// Initializes a new instance of the <see cref="NeuropixelsV1eDataFrame"/> class.
        /// </summary>
        /// <param name="clock">An array of <see cref="ManagedFrame{T}.FrameClock"/> values.</param>
        /// <param name="hubClock">An array of hub clock counter values.</param>
        /// <param name="frameCount">An array of frame count values.</param>
        /// <param name="spikeData">An array of multi-channel spike data as a <see cref="Mat"/> object.</param>
        /// <param name="lfpData">An array of multi-channel LFP data as a <see cref="Mat"/> object.</param>
        public NeuropixelsV1eDataFrame(ulong[] clock, ulong[] hubClock, int[] frameCount, Mat spikeData, Mat lfpData)
            : base(clock, hubClock)
        {
            FrameCount = frameCount;
            SpikeData = spikeData;
            LfpData = lfpData;
        }

<<<<<<< HEAD
=======
        /// <inheritdoc cref="ManagedFrame{T}.FrameClock"/>
        public ulong[] Clock { get; }

        /// <summary>
        /// Gets the possibly asynchronous local clock counter array.
        /// </summary>
        public ulong[] HubClock { get; }

        /// <summary>
        /// Gets the frame count value array.
        /// </summary>
        /// <remarks>
        /// Frame count is a 20-bit counter on the probe that increments its value for every frame produced.
        /// The value ranges from 0 to 1048575 (2^20-1), and should always increment by 1 until it wraps around back to 0.
        /// This can be used to detect dropped frames.
        /// </remarks>
>>>>>>> 181bf0f2
        public int[] FrameCount { get; }

        /// <summary>
        /// Gets the spike-band data as a <see cref="Mat"/> object.
        /// </summary>
        /// <remarks>
        /// Spike-band data has 384 rows (channels) with columns representing the samples acquired at 30 kHz. Each sample is a
        /// 10-bit offset binary encoded as an unsigned short value.
        /// </remarks>
        public Mat SpikeData { get; }

        /// <summary>
        /// Gets the LFP band data as a <see cref="Mat"/> object.
        /// </summary>
        /// <remarks>
        /// LFP data has 32 rows (channels) with columns representing the samples acquired at 2.5 kHz. Each sample is a
        /// 10-bit offset binary encoded as an unsigned short value.
        /// </remarks>
        public Mat LfpData { get; }

        internal static unsafe void CopyAmplifierBuffer(ushort* amplifierData, int[] frameCountBuffer, ushort[,] spikeBuffer, ushort[,] lfpBuffer, int index, double apGainCorrection, double lfpGainCorrection, ushort[] thresholds, ushort[] offsets)
        {

            var frameCountStartIndex = index * NeuropixelsV1e.FramesPerSuperFrame;
            frameCountBuffer[frameCountStartIndex] =   (amplifierData[31] << 10) | (amplifierData[39] << 0);

            // Single LFP frame
            // The period of ADC data within data array is 36 words
            var lfpBufferIndex = index / 12;
            var lfpFrameIndex = index % 12;

            for (int k = 0; k < NeuropixelsV1e.AdcCount; k++)
            {
                var a = amplifierData[adcToFrameIndex[k]];
                lfpBuffer[RawToChannel[k, lfpFrameIndex], lfpBufferIndex] = (ushort)(a > thresholds[k] ? a - offsets[k] : a);
            }


            // Loop over 12 AP frames within each "super-frame"
            for (int i = 0; i < NeuropixelsV1e.FramesPerRoundRobin; i++)
            {
                // The period of ADC data within data array is 36 words
                var adcDataOffset = (i + 1) * NeuropixelsV1e.FrameWords;

                for (int k = 0; k < NeuropixelsV1e.AdcCount; k++)
                {
                    var a = amplifierData[adcToFrameIndex[k] + adcDataOffset];
                    spikeBuffer[RawToChannel[k, i], index] = (ushort)(a > thresholds[k] ? a - offsets[k] : a);
                }

                frameCountBuffer[frameCountStartIndex + i + 1] = (amplifierData[adcDataOffset + 31] << 10) | (amplifierData[adcDataOffset + 39] << 0);
            }
        }

        // ADC to frame index
        // Input: ADC index
        // Output: index of ADC's data within a frame
        static readonly int[] adcToFrameIndex = {1, 9 , 17, 25, 33,
                                                 2, 10, 18, 26, 34,
                                                 3, 11, 19, 27, 35,
                                                 4, 12, 20, 28, 36,
                                                 5, 13, 21, 29, 37,
                                                 6, 14, 22, 30, 38,
                                                 7, 15 };

        // ADC to channel
        // First dimension: ADC index
        // Second dimension: frame index within super frame
        // Output: channel number
        static readonly int[,] RawToChannel = {
            {0, 2, 4, 6, 8, 10, 12, 14, 16, 18, 20, 22 },
            {1, 3, 5, 7, 9, 11, 13, 15, 17, 19, 21, 23 },
            {24, 26, 28, 30, 32, 34, 36, 38, 40, 42, 44, 46 },
            {25, 27, 29, 31, 33, 35, 37, 39, 41, 43, 45, 47 },
            {48, 50, 52, 54, 56, 58, 60, 62, 64, 66, 68, 70 },
            {49, 51, 53, 55, 57, 59, 61, 63, 65, 67, 69, 71 },
            {72, 74, 76, 78, 80, 82, 84, 86, 88, 90, 92, 94 },
            {73, 75, 77, 79, 81, 83, 85, 87, 89, 91, 93, 95 },
            {96, 98, 100, 102, 104, 106, 108, 110, 112, 114, 116, 118 },
            {97, 99, 101, 103, 105, 107, 109, 111, 113, 115, 117, 119 },
            {120, 122, 124, 126, 128, 130, 132, 134, 136, 138, 140, 142 },
            {121, 123, 125, 127, 129, 131, 133, 135, 137, 139, 141, 143 },
            {144, 146, 148, 150, 152, 154, 156, 158, 160, 162, 164, 166 },
            {145, 147, 149, 151, 153, 155, 157, 159, 161, 163, 165, 167 },
            {168, 170, 172, 174, 176, 178, 180, 182, 184, 186, 188, 190 },
            {169, 171, 173, 175, 177, 179, 181, 183, 185, 187, 189, 191 },
            {192, 194, 196, 198, 200, 202, 204, 206, 208, 210, 212, 214 },
            {193, 195, 197, 199, 201, 203, 205, 207, 209, 211, 213, 215 },
            {216, 218, 220, 222, 224, 226, 228, 230, 232, 234, 236, 238 },
            {217, 219, 221, 223, 225, 227, 229, 231, 233, 235, 237, 239 },
            {240, 242, 244, 246, 248, 250, 252, 254, 256, 258, 260, 262 },
            {241, 243, 245, 247, 249, 251, 253, 255, 257, 259, 261, 263 },
            {264, 266, 268, 270, 272, 274, 276, 278, 280, 282, 284, 286 },
            {265, 267, 269, 271, 273, 275, 277, 279, 281, 283, 285, 287 },
            {288, 290, 292, 294, 296, 298, 300, 302, 304, 306, 308, 310 },
            {289, 291, 293, 295, 297, 299, 301, 303, 305, 307, 309, 311 },
            {312, 314, 316, 318, 320, 322, 324, 326, 328, 330, 332, 334 },
            {313, 315, 317, 319, 321, 323, 325, 327, 329, 331, 333, 335 },
            {336, 338, 340, 342, 344, 346, 348, 350, 352, 354, 356, 358 },
            {337, 339, 341, 343, 345, 347, 349, 351, 353, 355, 357, 359 },
            {360, 362, 364, 366, 368, 370, 372, 374, 376, 378, 380, 382 },
            {361, 363, 365, 367, 369, 371, 373, 375, 377, 379, 381, 383 } };
    }

    [StructLayout(LayoutKind.Sequential, Pack = 1)]
    unsafe struct NeuropixelsV1ePayload
    {
        public ulong HubClock;
        public ushort ProbeIndex;
        public fixed ushort AmplifierData[NeuropixelsV1e.FrameWords * NeuropixelsV1e.FramesPerSuperFrame];
    }
}<|MERGE_RESOLUTION|>--- conflicted
+++ resolved
@@ -3,14 +3,10 @@
 
 namespace OpenEphys.Onix
 {
-<<<<<<< HEAD
-    public class NeuropixelsV1eDataFrame : BufferedDataFrame
-=======
     /// <summary>
     /// Buffered data from a NeuropixelsV1e device.
     /// </summary>
-    public class NeuropixelsV1eDataFrame
->>>>>>> 181bf0f2
+    public class NeuropixelsV1eDataFrame : BufferedDataFrame
     {
         /// <summary>
         /// Initializes a new instance of the <see cref="NeuropixelsV1eDataFrame"/> class.
@@ -28,16 +24,6 @@
             LfpData = lfpData;
         }
 
-<<<<<<< HEAD
-=======
-        /// <inheritdoc cref="ManagedFrame{T}.FrameClock"/>
-        public ulong[] Clock { get; }
-
-        /// <summary>
-        /// Gets the possibly asynchronous local clock counter array.
-        /// </summary>
-        public ulong[] HubClock { get; }
-
         /// <summary>
         /// Gets the frame count value array.
         /// </summary>
@@ -46,7 +32,6 @@
         /// The value ranges from 0 to 1048575 (2^20-1), and should always increment by 1 until it wraps around back to 0.
         /// This can be used to detect dropped frames.
         /// </remarks>
->>>>>>> 181bf0f2
         public int[] FrameCount { get; }
 
         /// <summary>
